--- conflicted
+++ resolved
@@ -1,6 +1,5 @@
 import { ActionButton } from '@/components/ActionButton';
 import { FormInput } from '@/components/FormInput';
-<<<<<<< HEAD
 import { LocationCapture } from '@/components/LocationCapture';
 import { MangroveDetectionDemo } from '@/components/MangroveDetectionDemo';
 import { PhotoCapture } from '@/components/PhotoCapture';
@@ -15,13 +14,7 @@
 import React, { useCallback, useMemo, useState } from 'react';
 import { Alert, KeyboardAvoidingView, Platform, ScrollView, StyleSheet, Text, TouchableOpacity, View } from 'react-native';
 import { SafeAreaView } from 'react-native-safe-area-context';
-=======
-import { submitIncidentReport } from '@/services/firebaseService';
-import { LocationInfo } from '@/services/locationService';
-import { useAuth } from '@/contexts/AuthContext';
-import { Ionicons } from '@expo/vector-icons';
 import { LinearGradient } from 'expo-linear-gradient';
->>>>>>> d2cd3909
 
 interface PhotoData {
   uri: string;
@@ -373,8 +366,6 @@
       >
         <ScrollView contentContainerStyle={styles.scrollContent}>
           <View style={styles.header}>
-<<<<<<< HEAD
-=======
             <TouchableOpacity 
               style={styles.backButton} 
               onPress={() => router.back()}
@@ -383,7 +374,6 @@
               <Text style={styles.backButtonText}>Back</Text>
             </TouchableOpacity>
             
->>>>>>> d2cd3909
             {/* Logout Button - Top Right */}
             <TouchableOpacity style={styles.logoutButton} onPress={handleLogout}>
               <Ionicons name="log-out-outline" size={20} color="#DC143C" />
@@ -588,8 +578,6 @@
     marginTop: 10,
     position: 'relative',
   },
-<<<<<<< HEAD
-=======
   backButton: {
     position: 'absolute',
     top: 0,
@@ -605,7 +593,6 @@
     fontWeight: '600',
     marginLeft: 4,
   },
->>>>>>> d2cd3909
   logoutButton: {
     position: 'absolute',
     top: 0,
