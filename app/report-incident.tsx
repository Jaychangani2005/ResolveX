--- conflicted
+++ resolved
@@ -1,6 +1,3 @@
-<<<<<<< HEAD
-import { ActionButton } from '@/components/ActionButton';
-=======
 import React, { useState, useCallback, useMemo } from 'react';
 import { View, Text, TextInput, StyleSheet, ScrollView, Alert, KeyboardAvoidingView, Platform, TouchableOpacity, ActivityIndicator, Dimensions, useWindowDimensions } from 'react-native';
 import { SafeAreaView } from 'react-native-safe-area-context';
@@ -9,26 +6,14 @@
 import { useColorScheme } from '@/hooks/useColorScheme';
 import { ActionButton } from '@/components/ActionButton';
 import { PhotoCapture } from '@/components/PhotoCapture';
->>>>>>> 5edcfcae
 import { FormInput } from '@/components/FormInput';
 import { LocationCapture } from '@/components/LocationCapture';
 import { MangroveDetectionDemo } from '@/components/MangroveDetectionDemo';
-import { PhotoCapture } from '@/components/PhotoCapture';
-import { Colors } from '@/constants/Colors';
 import { useAuth } from '@/contexts/AuthContext';
-import { useColorScheme } from '@/hooks/useColorScheme';
 import { submitIncidentReport } from '@/services/firebaseService';
-<<<<<<< HEAD
 import { LocationInfo } from '@/services/locationService';
 import { MangroveDetectionResult } from '@/services/mangroveDetectionService';
-=======
-import { useAuth } from '@/contexts/AuthContext';
->>>>>>> 5edcfcae
 import { Ionicons } from '@expo/vector-icons';
-import { router } from 'expo-router';
-import React, { useCallback, useMemo, useState } from 'react';
-import { Alert, KeyboardAvoidingView, Platform, ScrollView, StyleSheet, Text, TouchableOpacity, View } from 'react-native';
-import { SafeAreaView } from 'react-native-safe-area-context';
 import { LinearGradient } from 'expo-linear-gradient';
 
 interface PhotoData {
@@ -421,9 +406,6 @@
               <Text style={[styles.logoutButtonText, isSmallScreen && styles.logoutButtonTextSmall]}>Logout</Text>
             </TouchableOpacity>
             
-<<<<<<< HEAD
-            <Text style={[styles.subtitle, { color: colors.text }]}>
-=======
             <Text style={[
               styles.title, 
               { color: colors.primary },
@@ -437,7 +419,6 @@
               { color: colors.text },
               isSmallScreen && styles.subtitleSmall
             ]}>
->>>>>>> 5edcfcae
               Help us monitor and protect mangrove ecosystems
             </Text>
           </View>
@@ -655,9 +636,6 @@
     fontWeight: '600',
     marginLeft: 4,
   },
-<<<<<<< HEAD
-
-=======
   logoutButtonTextSmall: {
     fontSize: 12,
     marginLeft: 3,
@@ -676,7 +654,6 @@
     fontSize: 28,
     marginBottom: 12,
   },
->>>>>>> 5edcfcae
   subtitle: {
     fontSize: 14,
     textAlign: 'center',
