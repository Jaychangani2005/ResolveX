--- conflicted
+++ resolved
@@ -87,25 +87,17 @@
 
   return (
     <SafeAreaView style={[styles.container, { backgroundColor: colors.background }]}>
-      <ScrollView 
-        style={styles.scrollView}
-        refreshControl={
-          <RefreshControl 
-            refreshing={refreshing} 
-            onRefresh={onRefresh}
-            colors={[colors.primary]}
-            tintColor={colors.primary}
-          />
-        }
-      >
-        {/* Header */}
-        <View style={styles.header}>
-          <Text style={[styles.headerTitle, { color: colors.text }]}>NGO Dashboard</Text>
-          <View style={[styles.roleBadge, { backgroundColor: '#32CD32' }]}>
-            <Text style={styles.roleText}>NGO Partner</Text>
+      {/* Header */}
+      <ThemedView style={styles.header}>
+        <View style={styles.headerTop}>
+          <View style={styles.headerContent}>
+            <ThemedText style={[styles.title, { color: colors.text }]}>
+              🌿 NGO Dashboard
+            </ThemedText>
+            <ThemedText style={[styles.subtitle, { color: colors.icon }]}>
+              Incident Reports Overview
+            </ThemedText>
           </View>
-<<<<<<< HEAD
-=======
           
           {/* Action Buttons */}
           <View style={styles.actionButtons}>
@@ -126,7 +118,55 @@
               <ThemedText style={styles.logoutButtonText}>Logout</ThemedText>
             </TouchableOpacity>
           </View>
->>>>>>> d2cd3909
+        </View>
+      </ThemedView>
+
+      {/* Statistics */}
+      <ThemedView style={styles.statsContainer}>
+        <View style={styles.statItem}>
+          <ThemedText style={[styles.statNumber, { color: colors.primary }]}>
+            {incidents.length}
+          </ThemedText>
+          <ThemedText style={[styles.statLabel, { color: colors.icon }]}>
+            Total Reports
+          </ThemedText>
+        </View>
+        <View style={styles.statItem}>
+          <ThemedText style={[styles.statNumber, { color: colors.primary }]}>
+            {incidents.filter(incident => incident.aiValidated).length}
+          </ThemedText>
+          <ThemedText style={[styles.statLabel, { color: colors.icon }]}>
+            AI Validated
+          </ThemedText>
+        </View>
+        <View style={styles.statItem}>
+          <ThemedText style={[styles.statNumber, { color: colors.primary }]}>
+            {incidents.filter(incident => incident.status === 'resolved').length}
+          </ThemedText>
+          <ThemedText style={[styles.statLabel, { color: colors.icon }]}>
+            Resolved
+          </ThemedText>
+        </View>
+      </ThemedView>
+
+      {/* Incidents List */}
+      <ScrollView 
+        style={styles.scrollView}
+        refreshControl={
+          <RefreshControl 
+            refreshing={refreshing} 
+            onRefresh={onRefresh}
+            colors={[colors.primary]}
+            tintColor={colors.primary}
+          />
+        }
+      >
+        {/* Header */}
+        <View style={styles.header}>
+          <Text style={[styles.headerTitle, { color: colors.text }]}>NGO Dashboard</Text>
+          <View style={[styles.roleBadge, { backgroundColor: '#32CD32' }]}>
+            <Text style={styles.roleText}>NGO Partner</Text>
+          </View>
         </View>
 
         {/* Quick Stats */}
@@ -284,58 +324,32 @@
   scrollView: {
     flex: 1,
   },
-  header: {
-    flexDirection: 'row',
-    alignItems: 'center',
-    justifyContent: 'space-between',
-    padding: 20,
-    borderBottomWidth: 1,
-    borderBottomColor: '#E0E0E0',
-  },
-  headerTitle: {
-    fontSize: 24,
+  actionButtons: {
+    flexDirection: 'row',
+    alignItems: 'center',
+    gap: 12,
+  },
+  actionButton: {
+    flexDirection: 'row',
+    alignItems: 'center',
+    paddingHorizontal: 16,
+    paddingVertical: 8,
+    borderRadius: 16,
+  },
+  actionButtonText: {
+    color: '#fff',
+    fontSize: 14,
+    fontWeight: '600',
+    marginLeft: 4,
+  },
+  title: {
+    fontSize: 28,
     fontWeight: 'bold',
   },
-<<<<<<< HEAD
   roleBadge: {
     paddingHorizontal: 12,
     paddingVertical: 6,
     borderRadius: 16,
-  },
-  roleText: {
-    color: '#fff',
-    fontSize: 12,
-=======
-  actionButtons: {
-    flexDirection: 'row',
-    alignItems: 'center',
-    gap: 12,
-  },
-  actionButton: {
-    flexDirection: 'row',
-    alignItems: 'center',
-    paddingHorizontal: 16,
-    paddingVertical: 8,
-    borderRadius: 16,
-  },
-  actionButtonText: {
-    color: '#fff',
-    fontSize: 14,
->>>>>>> d2cd3909
-    fontWeight: '600',
-  },
-<<<<<<< HEAD
-  section: {
-    padding: 20,
-  },
-  sectionTitle: {
-    fontSize: 20,
-    fontWeight: 'bold',
-    marginBottom: 16,
-=======
-  subtitle: {
-    fontSize: 16,
-    opacity: 0.8,
   },
   logoutButton: {
     flexDirection: 'row',
@@ -352,7 +366,14 @@
     fontSize: 14,
     fontWeight: '600',
     marginLeft: 4,
->>>>>>> d2cd3909
+  },
+  section: {
+    padding: 20,
+  },
+  sectionTitle: {
+    fontSize: 20,
+    fontWeight: 'bold',
+    marginBottom: 16,
   },
   statsGrid: {
     flexDirection: 'row',
